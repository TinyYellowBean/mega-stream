# MEGA-STREAM

The mega-stream benchmark aims to test the theory that streaming many arrays (with different sizes)
causes memory bandwidth limits not to be reached; resulting in latency becoming a dominant factor.

We run a kernel with a similar form to STREAM Triad, but with more than 3 input arrays.
Additionally we run a small reduction, requiring results of the Triad-style computation.

## The kernel
The main kernel consists of 8 multi-dimensional arrays with the following properties:

 * r and q are of size (small, medium, large)
 * x, y and z are of size (small, medium)
 * a, b, and c are of size (small)

<<<<<<< HEAD
The computational kernel is found inside a triple-nested loop, and can be expressed as

```
r(i,j,k) = q(i,j,k) + a(i)*x(i,j) + b(i)*y(i,j) + c(i)*z(i,j)
sum(j,k) = SUM(r(:,j,k))
=======
```
r[i] = q[i] + a[i%S]*x[i%M] + b[i%S]*y[i%M] + c[i%S]*z[i%M]
>>>>>>> 2ee6c344
```

## Building
The benchmark should build with `make`, and by default uses the Intel compiler.
This can be changed by specifying `CC`, for example `make CC=cc`.
Additional options can be passed to the Makefile as `make OPTIONS=`.
<|MERGE_RESOLUTION|>--- conflicted
+++ resolved
@@ -13,16 +13,11 @@
  * x, y and z are of size (small, medium)
  * a, b, and c are of size (small)
 
-<<<<<<< HEAD
 The computational kernel is found inside a triple-nested loop, and can be expressed as
 
 ```
 r(i,j,k) = q(i,j,k) + a(i)*x(i,j) + b(i)*y(i,j) + c(i)*z(i,j)
 sum(j,k) = SUM(r(:,j,k))
-=======
-```
-r[i] = q[i] + a[i%S]*x[i%M] + b[i%S]*y[i%M] + c[i%S]*z[i%M]
->>>>>>> 2ee6c344
 ```
 
 ## Building
