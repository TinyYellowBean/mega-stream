--- conflicted
+++ resolved
@@ -56,16 +56,10 @@
 
 void parse_args(int argc, char *argv[]);
 
-<<<<<<< HEAD
 int L_size = LARGE;
 int M_size = MEDIUM;
 int S_size = SMALL;
-=======
-unsigned int L_size = LARGE;
-unsigned int M_size = MEDIUM;
-unsigned int S_size = SMALL;
 int ntimes = 10;
->>>>>>> aa4bed86
 
 int main(int argc, char *argv[])
 {
